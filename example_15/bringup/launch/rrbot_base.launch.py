# Copyright 2021 Stogl Robotics Consulting UG (haftungsbeschränkt)
#
# Licensed under the Apache License, Version 2.0 (the "License");
# you may not use this file except in compliance with the License.
# You may obtain a copy of the License at
#
#     http://www.apache.org/licenses/LICENSE-2.0
#
# Unless required by applicable law or agreed to in writing, software
# distributed under the License is distributed on an "AS IS" BASIS,
# WITHOUT WARRANTIES OR CONDITIONS OF ANY KIND, either express or implied.
# See the License for the specific language governing permissions and
# limitations under the License.

from launch import LaunchDescription
from launch.actions import DeclareLaunchArgument, RegisterEventHandler
from launch.conditions import IfCondition
from launch.event_handlers import OnProcessExit
from launch.substitutions import Command, FindExecutable, LaunchConfiguration, PathJoinSubstitution

from launch_ros.actions import Node
from launch_ros.substitutions import FindPackageShare


def generate_launch_description():
    # Declare arguments
    declared_arguments = []
    declared_arguments.append(
        DeclareLaunchArgument(
            "namespace",
            default_value="/",
            description="Namespace of controller manager and controllers. This is useful for \
        multi-robot scenarios.",
        )
    )
    declared_arguments.append(
        DeclareLaunchArgument(
            "runtime_config_package",
            default_value="ros2_control_demo_bringup",
            description='Package with the controller\'s configuration in "config" folder. \
        Usually the argument is not set, it enables use of a custom setup.',
        )
    )
    declared_arguments.append(
        DeclareLaunchArgument(
            "controllers_file",
            default_value="rrbot_controllers.yaml",
            description="YAML file with the controllers configuration.",
        )
    )
    declared_arguments.append(
        DeclareLaunchArgument(
            "description_package",
            default_value="ros2_control_demo_description",
            description="Description package with robot URDF/xacro files. Usually the argument \
        is not set, it enables use of a custom description.",
        )
    )
    declared_arguments.append(
        DeclareLaunchArgument(
            "description_file",
            description="URDF/XACRO description file with the robot.",
        )
    )
    declared_arguments.append(
        DeclareLaunchArgument(
            "prefix",
            default_value='""',
            description="Prefix of the joint names, useful for \
        multi-robot setup. If changed than also joint names in the controllers' configuration \
        have to be updated.",
        )
    )
    declared_arguments.append(
        DeclareLaunchArgument(
            "use_gazebo",
            default_value="false",
            description="Start robot in Gazebo simulation.",
        )
    )
    declared_arguments.append(
        DeclareLaunchArgument(
            "use_mock_hardware",
            default_value="true",
            description="Start robot with mock hardware mirroring command to its states.",
        )
    )
    declared_arguments.append(
        DeclareLaunchArgument(
            "mock_sensor_commands",
            default_value="false",
            description="Enable mock command interfaces for sensors used for simple simulations. \
            Used only if 'use_mock_hardware' parameter is true.",
        )
    )
    declared_arguments.append(
        DeclareLaunchArgument(
            "slowdown", default_value="3.0", description="Slowdown factor of the RRbot."
        )
    )
    declared_arguments.append(
        DeclareLaunchArgument(
            "controller_manager_name",
            default_value="/controller_manager",
            description="Full name of the controller manager. This values should be set if \
        controller manager is used under a namespace.",
        )
    )
    declared_arguments.append(
        DeclareLaunchArgument(
            "robot_controller",
            default_value="forward_position_controller",
            description="Robot controller to start.",
        )
    )
    declared_arguments.append(
        DeclareLaunchArgument(
            "start_rviz",
            default_value="true",
            description="Start RViz2 automatically with this launch file.",
        )
    )

    # Initialize Arguments
    namespace = LaunchConfiguration("namespace")
    runtime_config_package = LaunchConfiguration("runtime_config_package")
    controllers_file = LaunchConfiguration("controllers_file")
    description_package = LaunchConfiguration("description_package")
    description_file = LaunchConfiguration("description_file")
    prefix = LaunchConfiguration("prefix")
    use_gazebo = LaunchConfiguration("use_gazebo")
    use_mock_hardware = LaunchConfiguration("use_mock_hardware")
    mock_sensor_commands = LaunchConfiguration("mock_sensor_commands")
    slowdown = LaunchConfiguration("slowdown")
    controller_manager_name = LaunchConfiguration("controller_manager_name")
    robot_controller = LaunchConfiguration("robot_controller")
    start_rviz = LaunchConfiguration("start_rviz")

    # Get URDF via xacro
    robot_description_content = Command(
        [
            PathJoinSubstitution([FindExecutable(name="xacro")]),
            " ",
            PathJoinSubstitution(
                [FindPackageShare(description_package), "urdf", description_file]
            ),
            " ",
            "prefix:=",
            prefix,
            " ",
            "use_gazebo:=",
            use_gazebo,
            " ",
            "use_mock_hardware:=",
            use_mock_hardware,
            " ",
            "mock_sensor_commands:=",
            mock_sensor_commands,
            " ",
            "slowdown:=",
            slowdown,
        ]
    )
    robot_description = {"robot_description": robot_description_content}

    robot_controllers = PathJoinSubstitution(
        [
            FindPackageShare(runtime_config_package),
            "config",
            controllers_file,
        ]
    )
    rviz_config_file = PathJoinSubstitution(
        [FindPackageShare(description_package), "config", "rrbot.rviz"]
    )

    control_node = Node(
        package="controller_manager",
        executable="ros2_control_node",
        namespace=namespace,
        parameters=[robot_description, robot_controllers],
        output="both",
    )
    robot_state_pub_node = Node(
        package="robot_state_publisher",
        executable="robot_state_publisher",
        namespace=namespace,
        output="both",
        parameters=[robot_description],
    )
    rviz_node = Node(
        package="rviz2",
        executable="rviz2",
        namespace=namespace,
        name="rviz2",
        output="log",
        arguments=["-d", rviz_config_file],
        condition=IfCondition(start_rviz),
    )

    joint_state_broadcaster_spawner = Node(
        package="controller_manager",
        executable="spawner",
        namespace=namespace,
        arguments=["joint_state_broadcaster", "-c", controller_manager_name],
    )

    robot_controller_spawner = Node(
        package="controller_manager",
        executable="spawner",
        namespace=namespace,
        arguments=[
            robot_controller,
            "-c",
            controller_manager_name,
            "--param-file",
            robot_controllers,
        ],
    )

    # Delay rviz start after `joint_state_broadcaster`
    delay_rviz_after_joint_state_broadcaster_spawner = RegisterEventHandler(
        event_handler=OnProcessExit(
            target_action=joint_state_broadcaster_spawner,
            on_exit=[rviz_node],
        )
    )

    nodes = [
        control_node,
        robot_state_pub_node,
<<<<<<< HEAD
=======
        robot_controller_spawner,
>>>>>>> 8796c3b9
        joint_state_broadcaster_spawner,
        delay_rviz_after_joint_state_broadcaster_spawner,
        robot_controller_spawner,
    ]

    return LaunchDescription(declared_arguments + nodes)<|MERGE_RESOLUTION|>--- conflicted
+++ resolved
@@ -229,10 +229,6 @@
     nodes = [
         control_node,
         robot_state_pub_node,
-<<<<<<< HEAD
-=======
-        robot_controller_spawner,
->>>>>>> 8796c3b9
         joint_state_broadcaster_spawner,
         delay_rviz_after_joint_state_broadcaster_spawner,
         robot_controller_spawner,
