--- conflicted
+++ resolved
@@ -131,42 +131,13 @@
         )
     )
 
-<<<<<<< HEAD
-    # Delay start of robot_controller after `joint_state_broadcaster`
-    delay_robot_forward_position_controller_spawner_after_joint_state_broadcaster_spawner = (
-        RegisterEventHandler(
-            event_handler=OnProcessExit(
-                target_action=joint_state_broadcaster_spawner,
-                on_exit=[robot_forward_position_controller_spawner],
-            )
-        )
-    )
-
-    # Delay start of robot_controller after `joint_state_broadcaster`
-    delay_robot_position_trajectory_controller_spawner_after_joint_state_broadcaster_spawner = (
-        RegisterEventHandler(
-            event_handler=OnProcessExit(
-                target_action=joint_state_broadcaster_spawner,
-                on_exit=[robot_position_trajectory_controller_spawner],
-            )
-        )
-    )
-
-=======
->>>>>>> 8796c3b9
     nodes = [
         control_node,
         robot_state_pub_node,
         joint_state_broadcaster_spawner,
         delay_rviz_after_joint_state_broadcaster_spawner,
-<<<<<<< HEAD
-        delay_robot_forward_position_controller_spawner_after_joint_state_broadcaster_spawner,
-        delay_robot_position_trajectory_controller_spawner_after_joint_state_broadcaster_spawner,
-=======
         robot_forward_position_controller_spawner,
-        joint_state_broadcaster_spawner,
         robot_position_trajectory_controller_spawner,
->>>>>>> 8796c3b9
     ]
 
     return LaunchDescription(declared_arguments + nodes)